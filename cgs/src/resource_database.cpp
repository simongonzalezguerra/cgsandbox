#include "cgs/resource_database.hpp"
#include "glm/gtc/type_ptr.hpp"
#include "cgs/log.hpp"

#include <algorithm>
#include <vector>

namespace cgs
{
    namespace
    {
        //---------------------------------------------------------------------------------------------
        // Internal declarations
        //---------------------------------------------------------------------------------------------
        struct material
        {
            material() :
                m_color_diffuse({1.0f, 1.0f, 1.0f}),
                m_color_spec({1.0f, 1.0f, 1.0f}),
                m_smoothness(1.0f),
                m_texture_path(),
                m_reflectivity(0.0f),
                m_translucency(0.0f),
                m_refractive_index(1.0f),
                m_texture_id(0U),
                m_used(true) {}

            glm::vec3     m_color_diffuse;
            glm::vec3     m_color_spec;
            float         m_smoothness;
            std::string   m_texture_path;
            float         m_reflectivity;
            float         m_translucency;
            float         m_refractive_index;
            gl_texture_id m_texture_id;
            bool          m_used;
        };

        typedef std::vector<material> material_vector;

        struct mesh
        {
            mesh() :
                m_vertices(),
                m_texture_coords(),
                m_normals(),
                m_indices(),
                m_position_buffer_id(0U),
                m_uv_buffer_id(0U),
                m_normal_buffer_id(0U),
                m_index_buffer_id(0U),
                m_used(true) {}

            std::vector<glm::vec3> m_vertices;            //!< vertex coordinates
            std::vector<glm::vec2> m_texture_coords;      //!< texture coordinates for each vertex
            std::vector<glm::vec3> m_normals;             //!< normals of the mesh
            std::vector<vindex>    m_indices;             //!< faces, as a sequence of indexes over the logical vertex array
            gl_buffer_id           m_position_buffer_id;  //!< id of the position buffer in the graphics API
            gl_buffer_id           m_uv_buffer_id;        //!< id of the uv buffer in the graphics API
            gl_buffer_id           m_normal_buffer_id;    //!< id of the normal buffer in the graphics API
            gl_buffer_id           m_index_buffer_id;     //!< id of the index buffer in the graphics API
            bool                   m_used;                //!< is this entry in the vector used?
        };

        typedef std::vector<mesh> mesh_vector;

        struct resource
        {
            resource() :
                mmesh(nmesh),
                mmaterial(nmat),
                mlocal_transform(1.0f),
                mfirst_child(nresource),
                mnext_sibling(nresource) {}

            mesh_id     mmesh;               //!< mesh contained in this resource
            mat_id      mmaterial;           //!< material of this resource
            glm::mat4   mlocal_transform;    //!< resource transform relative to the parent's reference frame
            resource_id mfirst_child;        //!< first child resource of this resource
            resource_id mnext_sibling;       //!< next sibling resource of this resource
        };

        typedef std::vector<resource> resource_vector;

        struct cubemap
        {
            cubemap() : mfaces() {}

            std::vector<std::string> mfaces;          //!< paths to image files containing the six faces of the cubemap
            gl_cubemap_id            m_gl_cubemap_id;  //!< id of this cubemap in the graphics API
        };

        typedef std::vector<cubemap> cubemap_vector;


        //---------------------------------------------------------------------------------------------
        // Internal data structures
        //---------------------------------------------------------------------------------------------
        material_vector materials;                  //!< collection of all the materials
        mesh_vector meshes;                         //!< collection of all the meshes
        resource_vector resources;                  //!< collection of all the resources
        cubemap_vector cubemaps;                    //!< collection of all the cubemaps
    } // anonymous namespace

    //-----------------------------------------------------------------------------------------------
    // Public functions
    //-----------------------------------------------------------------------------------------------
    void resource_database_init()
    {
        materials.clear();
        materials.reserve(100);
        meshes.clear();
        meshes.reserve(100);
        resources.clear();
        resources.reserve(2048);
        resources.push_back(resource{});
        cubemaps.clear();
        cubemaps.reserve(10);
    }

    mat_id add_material()
    {
        mat_id m = std::find_if(materials.begin(), materials.end(), [](const material& m) { return !m.m_used; }) - materials.begin();
        if (m == materials.size()) {
            materials.push_back(material{});
        } else {
            materials[m] = material{};
        }

        return m;
    }

    void remove_material(mat_id m)
    {
        if (m < materials.size() && materials[m].m_used) {
            materials[m].m_used = false; // soft removal
        }
    }

    void set_material_diffuse_color(mat_id m, glm::vec3 diffuse_color)
    {
        if (!(m < materials.size() && materials[m].m_used)) {
            log(LOG_LEVEL_ERROR, "set_material_diffuse_color error: invalid material id"); return;
        }

        materials[m].m_color_diffuse = diffuse_color;
    }

    void set_material_specular_color(mat_id m, glm::vec3 specular_color)
    {
        if (!(m < materials.size() && materials[m].m_used)) {
            log(LOG_LEVEL_ERROR, "set_material_specular_color error: invalid material id"); return;
        }

        materials[m].m_color_spec = specular_color;
    }

    void set_material_smoothness(mat_id m, float smoothness)
    {
        if (!(m < materials.size() && materials[m].m_used)) {
            log(LOG_LEVEL_ERROR, "set_material_smoothness error: invalid material id"); return;
        }

        materials[m].m_smoothness = smoothness;
    }

    void set_material_texture_path(mat_id m, const std::string& texture_path)
    {
        if (!(m < materials.size() && materials[m].m_used)) {
            log(LOG_LEVEL_ERROR, "set_material_texture_path error: invalid material id"); return;
        }

        materials[m].m_texture_path = texture_path;
    }

    void set_material_reflectivity(mat_id m, float reflectivity)
    {
        if (m < materials.size() && materials[m].m_used) {
            materials[m].m_reflectivity = reflectivity;
        }
    }

    void set_material_translucency(mat_id m, float translucency)
    {
        if (m < materials.size() && materials[m].m_used) {
            materials[m].m_translucency = translucency;
        }
    }

    void set_material_refractive_index(mat_id m, float refractive_index)
    {
        if (m < materials.size() && materials[m].m_used) {
            materials[m].m_refractive_index = refractive_index;
        }
    }

    void set_material_texture_id(mat_id m, gl_texture_id texture_id)
    {
        if (m < materials.size() && materials[m].m_used) {
            materials[m].m_texture_id = texture_id;
        }
    }

    glm::vec3 get_material_diffuse_color(mat_id m)
    {
        if (!(m < materials.size() && materials[m].m_used)) {
            log(LOG_LEVEL_ERROR, "get_material_diffuse_color error: invalid material id"); return glm::vec3{1.0f};
        }

        return materials[m].m_color_diffuse;    
    }

    glm::vec3 get_material_specular_color(mat_id m)
    {
        if (!(m < materials.size() && materials[m].m_used)) {
            log(LOG_LEVEL_ERROR, "get_material_specular_color error: invalid material id"); return glm::vec3{1.0f};
        }

        return materials[m].m_color_spec;
    }

    float get_material_smoothness(mat_id m)
    {
        if (!(m < materials.size() && materials[m].m_used)) {
            log(LOG_LEVEL_ERROR, "get_material_smoothness error: invalid material id"); return 0.0f;
        }

        return materials[m].m_smoothness;
    }

    std::string get_material_texture_path(mat_id m)
    {
        if (!(m < materials.size() && materials[m].m_used)) {
            log(LOG_LEVEL_ERROR, "get_material_texture_path error: invalid material id"); return "";
        }

        return materials[m].m_texture_path;
    }

    float get_material_reflectivity(mat_id m)
    {
        return (m < materials.size() && materials[m].m_used)? materials[m].m_reflectivity : 0.0f;
    }


    float get_material_translucency(mat_id m)
    {
        return (m < materials.size() && materials[m].m_used)? materials[m].m_translucency : 0.0f;
    }

    float get_material_refractive_index(mat_id m)
    {
        return (m < materials.size() && materials[m].m_used)? materials[m].m_refractive_index : 0.0f;
    }

    gl_texture_id get_material_texture_id(mat_id m)
    {
        return (m < materials.size() && materials[m].m_used)? materials[m].m_texture_id : 0U;
    }

    mat_id get_first_material()
    {
        auto it = std::find_if(materials.begin(), materials.end(), [](const material& m) { return m.m_used; });
        return (it != materials.end() ? it - materials.begin() : nmat);
    }

    mat_id get_next_material(mat_id m)
    {
        auto it = std::find_if(materials.begin() + m + 1, materials.end(), [](const material& m) { return m.m_used; });
        return (it != materials.end() ? it - materials.begin() : nmat);
    }

    unique_material make_material()
    {
        return unique_material(add_material());
    }

    mesh_id add_mesh()
    {
        mesh_id m = std::find_if(meshes.begin(), meshes.end(), [](const mesh& m) { return !m.m_used; }) - meshes.begin();
        if (m == meshes.size()) {
            meshes.push_back(mesh{});
        } else {
            meshes[m] = mesh{};
        }

        return m;
    }

    void remove_mesh(mesh_id m)
    {
        if (m < meshes.size() && meshes[m].m_used) {
            meshes[m].m_used = false; // soft removal;
        }
    }

    void set_mesh_vertices(mesh_id m, const std::vector<glm::vec3>& vertices)
    {
        if (!(m < meshes.size() && meshes[m].m_used)) {
            log(LOG_LEVEL_ERROR, "set_mesh_vertices error: invalid arguments"); return;
        }

        meshes[m].m_vertices = vertices;
    }

    void set_mesh_texture_coords(mesh_id m, const std::vector<glm::vec2>& texture_coords)
    {
        if (!(m < meshes.size() && meshes[m].m_used)) {
            log(LOG_LEVEL_ERROR, "set_mesh_texture_coords error: invalid arguments"); return;
        }

        meshes[m].m_texture_coords = texture_coords;
    }

    void set_mesh_normals(mesh_id m, const std::vector<glm::vec3>& normals)
    {
        if (!(m < meshes.size() && meshes[m].m_used)) {
            log(LOG_LEVEL_ERROR, "set_mesh_normals error: invalid arguments"); return;
        }

        meshes[m].m_normals = normals;
    }

    void set_mesh_indices(mesh_id m, const std::vector<vindex>& indices)
    {
        if (!(m < meshes.size() && meshes[m].m_used)) {
            log(LOG_LEVEL_ERROR, "set_mesh_indices error: invalid arguments"); return;
        }

        meshes[m].m_indices = indices;
    }

    void set_mesh_position_buffer_id(mesh_id m, gl_buffer_id id)
    {
        if (m < meshes.size() && meshes[m].m_used) {
            meshes[m].m_position_buffer_id = id;
        }
    }

    void set_mesh_uv_buffer_id(mesh_id m, gl_buffer_id id)
    {
        if (m < meshes.size() && meshes[m].m_used) {
            meshes[m].m_uv_buffer_id = id;
        }
    }

    void set_mesh_normal_buffer_id(mesh_id m, gl_buffer_id id)
    {
        if (m < meshes.size() && meshes[m].m_used) {
            meshes[m].m_normal_buffer_id = id;
        }
    }

    void set_mesh_index_buffer_id(mesh_id m, gl_buffer_id id)
    {
        if (m < meshes.size() && meshes[m].m_used) {
            meshes[m].m_index_buffer_id = id;
        }
    }

    std::vector<glm::vec3> get_mesh_vertices(mesh_id m)
    {
        if (!(m < meshes.size() && meshes[m].m_used)) {
            log(LOG_LEVEL_ERROR, "get_mesh_vertices error: invalid arguments"); return std::vector<glm::vec3>();
        }

        return meshes[m].m_vertices;
    }

    std::vector<glm::vec2> get_mesh_texture_coords(mesh_id m)
    {
        if (!(m < meshes.size() && meshes[m].m_used)) {
            log(LOG_LEVEL_ERROR, "get_mesh_texture_coords error: invalid arguments"); return std::vector<glm::vec2>();
        }

        return meshes[m].m_texture_coords;
    }

    std::vector<glm::vec3> get_mesh_normals(mesh_id m)
    {
        if (!(m < meshes.size() && meshes[m].m_used)) {
            log(LOG_LEVEL_ERROR, "get_mesh_normals error: invalid arguments"); return std::vector<glm::vec3>();
        }

        return meshes[m].m_normals;
    }

    std::vector<vindex> get_mesh_indices(mesh_id m)
    {
        if (!(m < meshes.size() && meshes[m].m_used)) {
            log(LOG_LEVEL_ERROR, "get_mesh_indices error: invalid arguments"); return std::vector<vindex>();
        }

        return meshes[m].m_indices;
    }

    gl_buffer_id get_mesh_position_buffer_id(mesh_id m)
    {
        return ((m < meshes.size() && meshes[m].m_used) ? meshes[m].m_position_buffer_id : 0U);
    }

    gl_buffer_id get_mesh_uv_buffer_id(mesh_id m)
    {
        return ((m < meshes.size() && meshes[m].m_used)? meshes[m].m_uv_buffer_id : 0U);
    }

    gl_buffer_id get_mesh_normal_buffer_id(mesh_id m)
    {
        return ((m < meshes.size() && meshes[m].m_used)? meshes[m].m_normal_buffer_id : 0U);
    }

    gl_buffer_id get_mesh_index_buffer_id(mesh_id m)
    {
        return ((m < meshes.size() && meshes[m].m_used)? meshes[m].m_index_buffer_id : 0U);
    }

    mesh_id get_first_mesh()
    {
        auto it = std::find_if(meshes.begin(), meshes.end(), [](const mesh& m) { return m.m_used; });
        return (it != meshes.end() ? it - meshes.begin() : nmesh);
    }

    mesh_id get_next_mesh(mesh_id m)
    {
        auto it = std::find_if(meshes.begin() + m + 1, meshes.end(), [](const mesh& m) { return m.m_used; });
        return (it != meshes.end() ? it - meshes.begin() : nmesh);
    }

    unique_mesh make_mesh()
    {
        return unique_mesh(add_mesh());
    }

    resource_id add_resource(resource_id p)
    {
        if (!(p < resources.size())) {
            log(LOG_LEVEL_ERROR, "add_resource error: invalid resource id for parent"); return nresource;
        }

        // Create a new resource and link it as last child of p
        resources.push_back(resource{});
        resource_id r = resources[p].mfirst_child;
        resource_id next = nresource;
        while (r != nresource && ((next = resources[r].mnext_sibling) != nresource)) {
            r = next;
        }
        (r == nresource? resources[p].mfirst_child : resources[r].mnext_sibling) = resources.size() - 1;

        return resources.size() - 1;
    }

<<<<<<< HEAD
    void set_resource_meshes(resource_id r, const std::vector<mesh_id>& m)
    {
        // TODO DELETE THIS
        if (!(r < resources.size())) {
            log(LOG_LEVEL_ERROR, "set_resource_meshes error: invalid arguments"); return;
        }

        for (std::size_t i = 0; i < m.size(); i++) {
            if (!(m[i] < meshes.size())) {
                log(LOG_LEVEL_ERROR, "set_resource_meshes error: invalid mesh id"); return;
            }
        }

        //resources[r].mmeshes = m;
    }

=======
>>>>>>> afcf7b8c
    void set_resource_local_transform(resource_id r, const glm::mat4& local_transform)
    {
        if (!(r < resources.size())) {
            log(LOG_LEVEL_ERROR, "set_resource_local_transform error: invalid arguments"); return;
        }

        resources[r].mlocal_transform = local_transform;
    }

<<<<<<< HEAD
    std::vector<mesh_id> get_resource_meshes(resource_id r)
    {
        // TODO DELETE THIS
        if (!(r < resources.size())) {
            log(LOG_LEVEL_ERROR, "get_resource_meshes error: invalid arguments"); return std::vector<mesh_id>();
        }

        return std::vector<mesh_id>();
    }

=======
>>>>>>> afcf7b8c
    glm::mat4 get_resource_local_transform(resource_id r)
    {
        if (!(r < resources.size())) {
            log(LOG_LEVEL_ERROR, "get_resource_local_transform error: invalid arguments"); return glm::mat4{1.0f};
        }

        return resources[r].mlocal_transform;
    }

    void set_resource_mesh(resource_id r, mesh_id m)
    {
        if (r < resources.size() && m < meshes.size()) {
            resources[r].mmesh = m;
        }
    }

    mesh_id get_resource_mesh(resource_id r)
    {
        return (r < resources.size()? resources[r].mmesh : nmesh);
    }

    void set_resource_material(resource_id r, mat_id mat)
    {
        if (r < resources.size() && mat < materials.size()) {
            resources[r].mmaterial = mat;
        }
    }

    mat_id get_resource_material(resource_id r)
    {
        return (r < resources.size()? resources[r].mmaterial : nmat);
    }

    resource_id get_first_child_resource(resource_id r)
    {
        if (!(r < resources.size())) {
            log(LOG_LEVEL_ERROR, "get_first_child_resource error: invalid resource id"); return nresource;
        }

        return resources[r].mfirst_child;
    }

    resource_id get_next_sibling_resource(resource_id r)
    {
        if (!(r < resources.size())) {
            log(LOG_LEVEL_ERROR, "get_next_sibling_resource error: invalid resource id"); return nresource;
        }

        return resources[r].mnext_sibling;
    }

    cubemap_id add_cubemap()
    {
        cubemaps.push_back(cubemap{});
        return cubemaps.size() - 1;
    }

    void set_cubemap_faces(cubemap_id id, const std::vector<std::string>& faces)
    {
        if (!(id < cubemaps.size())) {
            log(LOG_LEVEL_ERROR, "set_cubemap_faces error: invalid cubemap id"); return;
        }

        cubemaps[id].mfaces = faces;
    }

    void set_cubemap_gl_cubemap_id(cubemap_id cid, gl_cubemap_id gl_id)
    {
        if (cid < cubemaps.size()) {
            cubemaps[cid].m_gl_cubemap_id = gl_id;
        }
    }

    std::vector<std::string> get_cubemap_faces(cubemap_id id)
    {
        if (!(id < cubemaps.size())) {
            log(LOG_LEVEL_ERROR, "get_cubemap_faces error: invalid cubemap id"); return std::vector<std::string>();
        }

        return cubemaps[id].mfaces;
    }

    gl_cubemap_id get_cubemap_gl_cubemap_id(cubemap_id cid)
    {
        return (cid < cubemaps.size() ? cubemaps[cid].m_gl_cubemap_id : 0U);
    }

    cubemap_id get_first_cubemap()
    {
        return (cubemaps.size() ? 0 : ncubemap);
    }

    cubemap_id get_next_cubemap(cubemap_id id)
    {
        return (id + 1 < cubemaps.size()? id + 1 : ncubemap);
    }

} // namespace cgs<|MERGE_RESOLUTION|>--- conflicted
+++ resolved
@@ -449,25 +449,6 @@
         return resources.size() - 1;
     }
 
-<<<<<<< HEAD
-    void set_resource_meshes(resource_id r, const std::vector<mesh_id>& m)
-    {
-        // TODO DELETE THIS
-        if (!(r < resources.size())) {
-            log(LOG_LEVEL_ERROR, "set_resource_meshes error: invalid arguments"); return;
-        }
-
-        for (std::size_t i = 0; i < m.size(); i++) {
-            if (!(m[i] < meshes.size())) {
-                log(LOG_LEVEL_ERROR, "set_resource_meshes error: invalid mesh id"); return;
-            }
-        }
-
-        //resources[r].mmeshes = m;
-    }
-
-=======
->>>>>>> afcf7b8c
     void set_resource_local_transform(resource_id r, const glm::mat4& local_transform)
     {
         if (!(r < resources.size())) {
@@ -477,19 +458,6 @@
         resources[r].mlocal_transform = local_transform;
     }
 
-<<<<<<< HEAD
-    std::vector<mesh_id> get_resource_meshes(resource_id r)
-    {
-        // TODO DELETE THIS
-        if (!(r < resources.size())) {
-            log(LOG_LEVEL_ERROR, "get_resource_meshes error: invalid arguments"); return std::vector<mesh_id>();
-        }
-
-        return std::vector<mesh_id>();
-    }
-
-=======
->>>>>>> afcf7b8c
     glm::mat4 get_resource_local_transform(resource_id r)
     {
         if (!(r < resources.size())) {
